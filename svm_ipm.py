"""
Author: Theresa Wagner <theresa.wagner@mathematik.tu-chemnitz.de>

Corresponding publication:
"A Preconditioned Interior Point Method for Support Vector Machines Using an
ANOVA-Decomposition and NFFT-Based Matrix–Vector Products"
by T. Wagner, John W. Pearson, M. Stoll (2023)
"""

import numpy as np
import scipy
from scipy.sparse.linalg import LinearOperator

from scipy.linalg import lu_factor

from kernel_matvec import kernel_matvec
from hessian_ipm import hessian_ipm_pd
from precond import SMW_prec
  
##################################################################################

# define function that evaluates F in Newton system at iterates alpha, lambda, xi, eta
def evaluate_F_Newton(a, b, MATa, ytrain, C, mu):
    """
    Compute the current right-hand side in the primal-dual Newton system, see equation (5) in paper.
            
    Parameters
    ----------
    a : ndarray
        Current alpha vector.
    b : float
        Current lambda value.
    MATa : ndarray
        Product of YKY with the current alpha vector.
    ytrain : ndarray
        The training target vector.
    C : float
        The regularization parameter controlling the amount of misclassification.
        The relative weight of error vs. margin, such that 0 <= alpha <= C.
    mu : float
        The barrier parameter mu.

    Returns
    -------
    F : ndarray
        Current right-hand side in the primal-dual Newton system.
    """
    n = len(a)
    e = np.ones(n)
    F1 = MATa - e + b*ytrain - (mu*e)/a + (mu*e)/(C*e-a)
    F2 = np.dot(ytrain,a)
    
    F = np.hstack((F1,F2))
    
    return F

##################################################################################
    
def svm_ipm_pd_line_search(KER, ytrain, C, iter_ip, tol, sigma_br, Gmaxiter, Gtol, prec, Ldec=[]):
    """
    Interior point method for training a support vector machine.

    Parameters
    ----------
    KER : LinearOperator
        The linear operator for multiplying the kernel matrix by a vector.
    ytrain : ndarray
        The training target vector.
    C : float
        The regularization parameter controlling the amount of misclassification.
        The relative weight of error vs. margin, such that 0 <= alpha <= C.
    iter_ip : int
        The maximum number of interior point iterations.
    tol : float
        The IPM convergence tolerance.
    sigma_br : float
        The barrier reduction parameter.
    Gmaxiter : int
        The maximum number of GMRES iterations.
    Gtol : float
        The GMRES convergence tolerance.
    prec : str
        The preconditioner that shall be used for the GMRES within the IPM.
    Ldec : ndarray, default=[]
        The low-rank decomposition matrix for the preconditioner.

    Returns
    -------
    alpha : ndarray
        The learned classifier parameter.
    GMRESiter : list
        List of the GMRES iterations at each IPM step.
    i : int
        Number of IPM iterations.
    """
    # Set parameters
    gap = 0.99995
    n = len(ytrain)
    GMRESiter = []

    # Initialize alpha: components of alpha corresponding to y=1 equal to
    # C*(1-p), components corresponding to y=-1 equal to C*p, with p fraction
    # of components with y=1.
    p = np.sum(ytrain>0)/n
    alpha = np.tile(C*p, (n,))
    alpha[ytrain>0] = C * (1-p)
    eta = np.ones(n)
    xi = np.ones(n)
    lambda_svm = 1

    # Initialize barrier parameter mu and dual variable lambda_svm
<<<<<<< HEAD
    mu = (eta.T@alpha+xi.T@(C-alpha))/(2*n)
=======
    mu = (eta.T@alpha+eta.T@(C-alpha))/(2*n)
>>>>>>> 82cd0f5c
    mu_vec = [mu]
    # lambda_svm = 0

    # Specify function for matrix-vector product YKY
    MAT = lambda x: kernel_matvec(x, KER, ytrain)

    # Initialize MATcurrent
    # Compute MAT(alpha) for current alpha
    MATcurrent = MAT(alpha)

    # Compute initial infeasibilities, norms & primal/dual tolerances required
    xid = 1 - MATcurrent + lambda_svm * ytrain + mu*1/alpha-mu*1/(C-alpha) # Right hand side first component
    xip = alpha.conj().T @ ytrain # Right hand side second component

<<<<<<< HEAD
=======
    xid0 = xid
    xip0 = xip

>>>>>>> 82cd0f5c
    print((eta.T@alpha+eta.T@(C-alpha))/(2*n))
    nrmxid = np.linalg.norm(xid)
    dtol = tol * (1 + np.sqrt(n)) # 1+||c|| in 25 years paper
    nrmxip = np.linalg.norm(xip)
    ptol = tol * (1+0) # 1+||b|| in 25 years paper

    # Set iteration counter
    i = 0
    # Iteration loop for interior point method
    while (i < iter_ip) & (mu > tol or nrmxip > ptol or nrmxid > dtol):

        i = i+1
        # Solve Newton system using MINRES to obtain search direction
        rhs = np.append(xid, xip)
        rhs = np.reshape(rhs,(len(rhs),))

        # initialize counter for GMRES iterations taken
        Giter = 0
        # function to count number of iterations needed in gmres
        def callback_gmres(rk):
            nonlocal Giter
            Giter += 1

        # Prepare the diagonal matrix Theta in equation (5)
        DD = 1/alpha*eta+1/(C-alpha)*xi

        # =============================================================================
        # A as matrix -> see left side of (5) in paper
        Ax = lambda x: hessian_ipm_pd(x,KER,DD,ytrain,n,C,alpha,mu)
        A = LinearOperator((n+1,n+1), Ax)
        # =============================================================================

        # setup SMW preconditioner
        dinv = scipy.sparse.spdiags(1.0/DD, 0, len(DD), len(DD))
        bb = Ldec.conj().T @ (dinv@Ldec)
        aa = np.eye(Ldec.shape[1])
        test = aa+bb
        lu, piv = lu_factor(test)
        PCx= lambda x : SMW_prec(x, n, Ldec, ytrain, DD, test, lu, piv)
        M = LinearOperator((n+1,n+1), PCx)

        [dx,flag] = scipy.sparse.linalg.gmres(A=A, b=rhs, tol=Gtol, restart=Gmaxiter, maxiter=1, M=M, callback=callback_gmres, callback_type='pr_norm')

        # break if the GMRES iterations are too large
        # Store number of Gmres iterations taken
        GMRESiter.append(Giter)
        print("GMRESiters:", GMRESiter, "IPMiters:", i)
        if Giter>99:
            break;

        # Compute new iterates
        dalpha = dx[:-1]
        dlambda = dx[-1]
        deta = mu/alpha-eta-eta/alpha*dalpha
        dxi = mu/(C-alpha)-xi+xi/(C-alpha)*dalpha
<<<<<<< HEAD
        
        ##########################################
        # START LINE SEARCH
        
        # Compute largest value of step such that constraint on alpha, xi, eta hold
=======


        # Update alpha and lambda
>>>>>>> 82cd0f5c
        stepL = -1/np.minimum(np.min(dalpha/(alpha+1e-15)),-1)
        stepU = -1/np.minimum(np.min(-dalpha/(C-alpha+1e-15)),-1)
        stepEta = -1/np.minimum(np.min(deta/(eta+1e-15)),-1)
        stepXi = -1/np.minimum(np.min(dxi/(xi+1e-15)),-1)
        
        stepP = np.minimum(stepL,stepU)
        stepD = np.minimum(stepEta,stepXi)
        smax = np.minimum(stepP,stepD)
        
        # Initialize step size
        step = gap * smax
        smin = 0.1 * smax

        # Initialize backtracking parameters a_BT and b_BT
        a_BT = 0.01
        b_BT = 0.8

        # Initialize number of backtracking iterations
        nIterBT = 0
        # Set number of maximum backtracking iterations
        max_iters_BT = 5
        # Initialize Boolean for backtracking routine
        stopCondBackTrack = False
        
        # Compute MAT(dalpha) for update dalpha
        MATupdate = MAT(dalpha)
        
        # Compute evaluation of F in Newton system at current iterates
        F_current = evaluate_F_Newton(alpha, lambda_svm, MATcurrent, ytrain, C, mu)

        # Line Search Routine
        while (stopCondBackTrack == False and nIterBT < max_iters_BT):
            print("initial step LS:", step)
            # Compute updated F for new step size
            F_updated = evaluate_F_Newton(alpha+step*dalpha, lambda_svm+step*dlambda, MATcurrent+step*MATupdate, ytrain, C, mu)
            print("Norm F_current:", np.linalg.norm(F_current))
            print("Norm F_updated:", np.linalg.norm(F_updated))
            # Check if constraints are satisfied
            if (np.linalg.norm(F_updated,ord=np.inf) <= ((1-a_BT*step) * np.linalg.norm(F_current,ord=np.inf))):
                stopCondBackTrack = True
            else:
                step = b_BT * step
                if step < smin:
                    step = smin
                    break
                nIterBT += 1

        print("nIterBT:", nIterBT)
        print("step:", step)
        
        # END LINE SEARCH
        ##########################################
        
        # Update iterates
        alpha = alpha + step*dalpha
        lambda_svm = lambda_svm + step*dlambda
        xi = xi + step*dxi
        eta = eta + step*deta

        # Update MATcurrent
        MATcurrent = MATcurrent + step*MATupdate

        # Update barrier parameter mu
        mu = sigma_br * mu

        # r_dual = MAT(alpha)-1-u +v + self.y*landa

        # Set lower bound for mu to avoid getting too close to zero barrier
<<<<<<< HEAD
        if (mu < tol/1):
            mu = tol/1
        mu_vec.append(mu)

        # Compute infeasibilities and norms
        xid = 1 - MATcurrent + lambda_svm * ytrain + mu*1/alpha-mu*1/(C-alpha) # Right hand side first component
=======
        if (mu < tol/1000):
            mu = tol/1000
        mu_vec.append(mu)

        # Compute infeasibilities and norms
        xid = 1 - MAT(alpha) + lambda_svm * ytrain + mu*1/alpha-mu*1/(C-alpha) # Right hand side first component
>>>>>>> 82cd0f5c
        xip = alpha.conj().T @ ytrain # Right hand side second component
        nrmxip = np.linalg.norm(xip)
        nrmxid = np.linalg.norm(xid)
        print("norm of stopping mu:",mu)
        print("Norm of the xip:", nrmxip, "norm of xid:", nrmxid)
<<<<<<< HEAD
        
=======
        ########################################################################
        # STOPPING CRITERION when bad convergence in IPM
        ########################################################################

        # Warning if IPM has not converged; plot GMRES iterations at each IPM step
#        if (mu < tol or nrmxid < dtol):
>>>>>>> 82cd0f5c
        if (nrmxid < dtol):
            print("\nIPM has converged!\n")
            break

    return [alpha, GMRESiter, i]<|MERGE_RESOLUTION|>--- conflicted
+++ resolved
@@ -109,11 +109,7 @@
     lambda_svm = 1
 
     # Initialize barrier parameter mu and dual variable lambda_svm
-<<<<<<< HEAD
     mu = (eta.T@alpha+xi.T@(C-alpha))/(2*n)
-=======
-    mu = (eta.T@alpha+eta.T@(C-alpha))/(2*n)
->>>>>>> 82cd0f5c
     mu_vec = [mu]
     # lambda_svm = 0
 
@@ -128,12 +124,6 @@
     xid = 1 - MATcurrent + lambda_svm * ytrain + mu*1/alpha-mu*1/(C-alpha) # Right hand side first component
     xip = alpha.conj().T @ ytrain # Right hand side second component
 
-<<<<<<< HEAD
-=======
-    xid0 = xid
-    xip0 = xip
-
->>>>>>> 82cd0f5c
     print((eta.T@alpha+eta.T@(C-alpha))/(2*n))
     nrmxid = np.linalg.norm(xid)
     dtol = tol * (1 + np.sqrt(n)) # 1+||c|| in 25 years paper
@@ -189,17 +179,11 @@
         dlambda = dx[-1]
         deta = mu/alpha-eta-eta/alpha*dalpha
         dxi = mu/(C-alpha)-xi+xi/(C-alpha)*dalpha
-<<<<<<< HEAD
         
         ##########################################
         # START LINE SEARCH
         
         # Compute largest value of step such that constraint on alpha, xi, eta hold
-=======
-
-
-        # Update alpha and lambda
->>>>>>> 82cd0f5c
         stepL = -1/np.minimum(np.min(dalpha/(alpha+1e-15)),-1)
         stepU = -1/np.minimum(np.min(-dalpha/(C-alpha+1e-15)),-1)
         stepEta = -1/np.minimum(np.min(deta/(eta+1e-15)),-1)
@@ -265,39 +249,19 @@
         # Update barrier parameter mu
         mu = sigma_br * mu
 
-        # r_dual = MAT(alpha)-1-u +v + self.y*landa
-
         # Set lower bound for mu to avoid getting too close to zero barrier
-<<<<<<< HEAD
         if (mu < tol/1):
             mu = tol/1
         mu_vec.append(mu)
 
         # Compute infeasibilities and norms
         xid = 1 - MATcurrent + lambda_svm * ytrain + mu*1/alpha-mu*1/(C-alpha) # Right hand side first component
-=======
-        if (mu < tol/1000):
-            mu = tol/1000
-        mu_vec.append(mu)
-
-        # Compute infeasibilities and norms
-        xid = 1 - MAT(alpha) + lambda_svm * ytrain + mu*1/alpha-mu*1/(C-alpha) # Right hand side first component
->>>>>>> 82cd0f5c
         xip = alpha.conj().T @ ytrain # Right hand side second component
         nrmxip = np.linalg.norm(xip)
         nrmxid = np.linalg.norm(xid)
         print("norm of stopping mu:",mu)
         print("Norm of the xip:", nrmxip, "norm of xid:", nrmxid)
-<<<<<<< HEAD
-        
-=======
-        ########################################################################
-        # STOPPING CRITERION when bad convergence in IPM
-        ########################################################################
-
-        # Warning if IPM has not converged; plot GMRES iterations at each IPM step
-#        if (mu < tol or nrmxid < dtol):
->>>>>>> 82cd0f5c
+
         if (nrmxid < dtol):
             print("\nIPM has converged!\n")
             break
